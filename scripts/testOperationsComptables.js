--- conflicted
+++ resolved
@@ -3,10 +3,6 @@
  * Script de génération d'opérations comptables de test
  * Période : 1 Juillet 2025 - 7 Novembre 2025
  */
-
-// Charger les variables d'environnement
-import dotenv from "dotenv";
-dotenv.config();
 
 import { initializeApp } from "firebase/app";
 import { getFirestore, doc, getDoc, setDoc } from "firebase/firestore";
@@ -55,31 +51,14 @@
   databaseURL: process.env.VITE_DATABASE_URL,
 };
 
-<<<<<<< HEAD
-// Vérifier que les variables sont chargées
-console.log("🔍 Vérification de la configuration Firebase:");
-console.log("  - Project ID:", firebaseConfig.projectId || "❌ MANQUANT");
-console.log("  - Database URL:", firebaseConfig.databaseURL || "❌ MANQUANT");
-
-if (!firebaseConfig.projectId || !firebaseConfig.databaseURL) {
-  console.error("❌ ERREUR: Variables d'environnement manquantes!");
-  console.error("Vérifiez que le fichier .env existe et contient:");
-  console.error("  - VITE_PROJECT_ID");
-  console.error("  - VITE_DATABASE_URL");
-  process.exit(1);
-}
-=======
 console.log("🔧 Configuration Firebase:");
 console.log(`   - Project ID: ${firebaseConfig.projectId}`);
 console.log(`   - Database URL: ${firebaseConfig.databaseURL}`);
 console.log("");
->>>>>>> 10fe4de8
 
 const app = initializeApp(firebaseConfig);
 const db = getFirestore(app);
 const rtdb = getDatabase(app);
-
-console.log("✅ Firebase initialisé avec succès");
 
 // ============================================================================
 // CONSTANTES
