--- conflicted
+++ resolved
@@ -18,11 +18,7 @@
           ".validate": "newData.isNumber()"
         },
         "lastSeen": {
-<<<<<<< HEAD
           ".validate": "!newData.exists() || newData.isNumber()"
-=======
-          ".validate": "newData.isNumber()"
->>>>>>> 43d6b9b6
         },
         "userName": {
           ".validate": "!newData.exists() || newData.isString()"
