import { useEffect, useMemo, useCallback } from "react";
import { useShallow } from "zustand/react/shallow";
import { ref, onValue } from "firebase/database";
import { toast } from "sonner";
import { rtdb } from "../firebase";
import useTresorerieStore from "@/stores/admin/useTresorerieStore";
import { getAllComptesTresorerie } from "@/toolkits/admin/comptabiliteToolkit";
<<<<<<< HEAD
import { rtdb } from "@/firebase";
=======
import { getOperationsForPeriod } from "@/toolkits/admin/comptabilite/operations";
>>>>>>> 53d4b90c
import {
  calculerDataRepartition,
  calculerDataEvolution,
} from "@/utils/comptabilite/tresorerieCharts";
import {
  calculerSoldesAujourdhui,
  calculerVariationTresorerie,
} from "@/utils/comptabilite/calculerSoldesTresorerie";

/**
 * Hook personnalisé pour gérer les données de trésorerie
 * Encapsule le chargement, le calcul des données pour les graphiques
 * et la gestion d'état via Zustand
 *
 * @returns {Object} État et données de trésorerie
 */
export const useTresorerieData = () => {
  // Sélection optimisée du store avec useShallow pour éviter les re-renders inutiles
  const {
    comptesTresorerie,
    soldeTotal,
    variationPourcentage,
    isLoading,
    error,
    setComptesTresorerie,
    setIsLoading,
    setError,
    setVariationPourcentage,
    ouvrirCreationCompte,
    reset,
  } = useTresorerieStore(
    useShallow((state) => ({
      comptesTresorerie: state.comptesTresorerie,
      soldeTotal: state.soldeTotal,
      variationPourcentage: state.variationPourcentage,
      isLoading: state.isLoading,
      error: state.error,
      setComptesTresorerie: state.setComptesTresorerie,
      setIsLoading: state.setIsLoading,
      setError: state.setError,
      setVariationPourcentage: state.setVariationPourcentage,
      ouvrirCreationCompte: state.ouvrirCreationCompte,
      reset: state.reset,
    }))
  );

<<<<<<< HEAD
  // Fonction de chargement des données (mémorisée pour éviter les re-créations)
=======
  /**
   * Fonction de chargement des données avec calcul des soldes dynamiques
   */
>>>>>>> 53d4b90c
  const loadData = useCallback(async () => {
    try {
      setIsLoading(true);
      setError(null);

      // Récupérer les comptes de trésorerie
      const { comptes } = await getAllComptesTresorerie();

<<<<<<< HEAD
      // Calculer les soldes réels basés sur les opérations du jour
      const comptesAvecSoldes = await calculerSoldesAujourdhui(comptes);

      setComptesTresorerie(comptesAvecSoldes);

      // Calculer la vraie variation (aujourd'hui vs hier)
      const variation = await calculerVariationTresorerie(comptes);
      setVariationPourcentage(variation);

      console.log(`✅ ${comptes.length} comptes de trésorerie chargés avec soldes dynamiques`);
=======
      // Charger les opérations des 7 derniers jours
      const { operations } = await getOperationsForPeriod(7);

      // Calculer le solde de chaque compte de trésorerie
      const comptesAvecSolde = comptes.map((compte) => {
        const operationsCompte = operations.filter((op) => op.compte_id === compte.id);

        const solde = operationsCompte.reduce((acc, op) => {
          if (op.type_operation === "entree") {
            return acc + op.montant;
          } else if (op.type_operation === "sortie") {
            return acc - op.montant;
          }
          return acc;
        }, 0);

        return {
          ...compte,
          solde,
        };
      });

      setComptesTresorerie(comptesAvecSolde);

      // Calculer la variation (comparaison 7 derniers jours vs 7 jours précédents)
      const { operations: opsPrecedentes } = await getOperationsForPeriod(
        7,
        new Date(Date.now() - 14 * 24 * 60 * 60 * 1000)
      );

      const soldeActuel = comptesAvecSolde.reduce((sum, c) => sum + c.solde, 0);
      const soldePrecedent = opsPrecedentes.reduce((sum, op) => {
        if (op.type_operation === "entree") return sum + op.montant;
        if (op.type_operation === "sortie") return sum - op.montant;
        return sum;
      }, 0);

      const variation = soldePrecedent === 0
        ? (soldeActuel > 0 ? 100 : 0)
        : ((soldeActuel - soldePrecedent) / soldePrecedent) * 100;

      setVariationPourcentage(variation);

      console.log(`✅ ${comptes.length} comptes de trésorerie chargés (7 derniers jours)`);
>>>>>>> 53d4b90c
    } catch (err) {
      console.error("❌ Erreur chargement trésorerie:", err);
      setError(err.message);
      toast.error("Erreur lors du chargement de la trésorerie");
    } finally {
      setIsLoading(false);
    }
  }, [setIsLoading, setError, setComptesTresorerie, setVariationPourcentage]);

<<<<<<< HEAD
  // Charger les comptes de trésorerie au montage du composant
=======
  // Listener RTDB pour mises à jour automatiques
  useEffect(() => {
    const triggerRef = ref(rtdb, "comptabilite_trigger");

    const unsubscribe = onValue(triggerRef, (snapshot) => {
      if (snapshot.exists()) {
        const lastTrigger = snapshot.val();
        const keys = Object.keys(lastTrigger);
        const latestKey = keys[keys.length - 1];
        const trigger = lastTrigger[latestKey];

        if (trigger.action && trigger.action.includes("operation")) {
          console.log("♻️ Trésorerie - rechargement automatique...");
          loadData();
        }
      }
    });

    return () => unsubscribe();
  }, [loadData]);

  // Chargement initial
>>>>>>> 53d4b90c
  useEffect(() => {
    loadData();

    // Cleanup: réinitialiser le store au démontage
    return () => {
      reset();
    };
  }, [loadData, reset]);
<<<<<<< HEAD

  // 🔥 Écouter les changements RTDB pour les mises à jour en temps réel
  useEffect(() => {
    const triggerRef = ref(rtdb, "comptabilite_trigger");

    const unsubscribe = onValue(triggerRef, (snapshot) => {
      if (snapshot.exists()) {
        const lastTrigger = snapshot.val();

        // Récupérer la dernière clé (dernière notification)
        const keys = Object.keys(lastTrigger);
        if (keys.length > 0) {
          const latestKey = keys[keys.length - 1];
          const trigger = lastTrigger[latestKey];

          console.log("🔔 Trigger RTDB détecté:", trigger);

          // Recharger les données automatiquement après une opération
          if (trigger.action && trigger.action.includes("operation")) {
            console.log("♻️ Rechargement automatique de la trésorerie...");
            loadData();
          }
        }
      }
    });

    // Cleanup: se désabonner lors du démontage
    return () => unsubscribe();
  }, [loadData]);
=======
>>>>>>> 53d4b90c

  // Calculer les données de répartition (BarChart) de manière mémoïsée
  const dataRepartition = useMemo(() => {
    return calculerDataRepartition(comptesTresorerie, soldeTotal);
  }, [comptesTresorerie, soldeTotal]);

  // Calculer les données d'évolution (LineChart) de manière mémoïsée
  const dataEvolution = useMemo(() => {
    return calculerDataEvolution(comptesTresorerie, 7);
  }, [comptesTresorerie]);

  return {
    // État
    comptesTresorerie,
    soldeTotal,
    variationPourcentage,
    isLoading,
    error,
    // Données calculées
    dataRepartition,
    dataEvolution,
    // Actions
    ouvrirCreationCompte,
  };
};

export default useTresorerieData;<|MERGE_RESOLUTION|>--- conflicted
+++ resolved
@@ -5,11 +5,7 @@
 import { rtdb } from "../firebase";
 import useTresorerieStore from "@/stores/admin/useTresorerieStore";
 import { getAllComptesTresorerie } from "@/toolkits/admin/comptabiliteToolkit";
-<<<<<<< HEAD
-import { rtdb } from "@/firebase";
-=======
 import { getOperationsForPeriod } from "@/toolkits/admin/comptabilite/operations";
->>>>>>> 53d4b90c
 import {
   calculerDataRepartition,
   calculerDataEvolution,
@@ -56,13 +52,9 @@
     }))
   );
 
-<<<<<<< HEAD
-  // Fonction de chargement des données (mémorisée pour éviter les re-créations)
-=======
   /**
    * Fonction de chargement des données avec calcul des soldes dynamiques
    */
->>>>>>> 53d4b90c
   const loadData = useCallback(async () => {
     try {
       setIsLoading(true);
@@ -71,18 +63,6 @@
       // Récupérer les comptes de trésorerie
       const { comptes } = await getAllComptesTresorerie();
 
-<<<<<<< HEAD
-      // Calculer les soldes réels basés sur les opérations du jour
-      const comptesAvecSoldes = await calculerSoldesAujourdhui(comptes);
-
-      setComptesTresorerie(comptesAvecSoldes);
-
-      // Calculer la vraie variation (aujourd'hui vs hier)
-      const variation = await calculerVariationTresorerie(comptes);
-      setVariationPourcentage(variation);
-
-      console.log(`✅ ${comptes.length} comptes de trésorerie chargés avec soldes dynamiques`);
-=======
       // Charger les opérations des 7 derniers jours
       const { operations } = await getOperationsForPeriod(7);
 
@@ -127,7 +107,6 @@
       setVariationPourcentage(variation);
 
       console.log(`✅ ${comptes.length} comptes de trésorerie chargés (7 derniers jours)`);
->>>>>>> 53d4b90c
     } catch (err) {
       console.error("❌ Erreur chargement trésorerie:", err);
       setError(err.message);
@@ -137,9 +116,6 @@
     }
   }, [setIsLoading, setError, setComptesTresorerie, setVariationPourcentage]);
 
-<<<<<<< HEAD
-  // Charger les comptes de trésorerie au montage du composant
-=======
   // Listener RTDB pour mises à jour automatiques
   useEffect(() => {
     const triggerRef = ref(rtdb, "comptabilite_trigger");
@@ -162,7 +138,6 @@
   }, [loadData]);
 
   // Chargement initial
->>>>>>> 53d4b90c
   useEffect(() => {
     loadData();
 
@@ -171,38 +146,6 @@
       reset();
     };
   }, [loadData, reset]);
-<<<<<<< HEAD
-
-  // 🔥 Écouter les changements RTDB pour les mises à jour en temps réel
-  useEffect(() => {
-    const triggerRef = ref(rtdb, "comptabilite_trigger");
-
-    const unsubscribe = onValue(triggerRef, (snapshot) => {
-      if (snapshot.exists()) {
-        const lastTrigger = snapshot.val();
-
-        // Récupérer la dernière clé (dernière notification)
-        const keys = Object.keys(lastTrigger);
-        if (keys.length > 0) {
-          const latestKey = keys[keys.length - 1];
-          const trigger = lastTrigger[latestKey];
-
-          console.log("🔔 Trigger RTDB détecté:", trigger);
-
-          // Recharger les données automatiquement après une opération
-          if (trigger.action && trigger.action.includes("operation")) {
-            console.log("♻️ Rechargement automatique de la trésorerie...");
-            loadData();
-          }
-        }
-      }
-    });
-
-    // Cleanup: se désabonner lors du démontage
-    return () => unsubscribe();
-  }, [loadData]);
-=======
->>>>>>> 53d4b90c
 
   // Calculer les données de répartition (BarChart) de manière mémoïsée
   const dataRepartition = useMemo(() => {
