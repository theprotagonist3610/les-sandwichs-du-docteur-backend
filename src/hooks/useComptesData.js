--- conflicted
+++ resolved
@@ -94,15 +94,9 @@
       console.log("🔵 [useComptesData] Comptes récupérés:", comptes?.length, "comptes");
       console.log("🔵 [useComptesData] Détail des comptes:", comptes);
 
-<<<<<<< HEAD
-      // Calculer les soldes d'aujourd'hui
-      const comptesAvecSoldes = await calculerSoldesAujourdhui(comptes);
-      console.log("🔵 [useComptesData] Comptes avec soldes calculés:", comptesAvecSoldes?.length);
-=======
       // Calculer les soldes sur les 7 derniers jours
       // Cela charge à la fois "today" et l'historique récent
       const comptesAvecSoldes = await calculerSoldesPeriode(comptes, 7);
->>>>>>> 53d4b90c
 
       // Mettre à jour le store
       setComptesComptables(comptesAvecSoldes);
@@ -118,11 +112,7 @@
       setVariationPourcentage(variation);
       console.log("🔵 [useComptesData] Variation:", variation, "%");
 
-<<<<<<< HEAD
-      console.log("✅ [useComptesData] Comptes comptables chargés avec succès");
-=======
       console.log("✅ Comptes comptables chargés avec succès (7 derniers jours)");
->>>>>>> 53d4b90c
     } catch (err) {
       console.error("❌ [useComptesData] Erreur chargement comptes:", err);
       console.error("❌ [useComptesData] Stack:", err.stack);
