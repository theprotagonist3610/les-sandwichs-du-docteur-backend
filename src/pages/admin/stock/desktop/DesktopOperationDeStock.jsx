--- conflicted
+++ resolved
@@ -62,12 +62,8 @@
 
 const DesktopOperationDeStock = () => {
   const navigate = useNavigate();
-<<<<<<< HEAD
-=======
-  const { toast } = useToast();
   const [searchParams] = useSearchParams();
 
->>>>>>> 808e9406
   const currentStep = useOperationStockStore(selectCurrentStep);
   const initialStep = useOperationStockStore(selectInitialStep);
   const skippedSteps = useOperationStockStore(selectSkippedSteps);
@@ -110,10 +106,8 @@
         if (elementId) {
           element = await getElement(elementId);
           if (!element) {
-            toast({
-              title: "Article introuvable",
-              description: "L'article spécifié n'existe pas",
-              variant: "destructive",
+            toast.error("L'article spécifié n'existe pas", {
+              description: "Article introuvable",
             });
           }
         }
@@ -126,10 +120,8 @@
         });
       } catch (error) {
         console.error("Erreur initialisation wizard:", error);
-        toast({
-          title: "Erreur d'initialisation",
-          description: error.message,
-          variant: "destructive",
+        toast.error(error.message, {
+          description: "Erreur d'initialisation",
         });
         // Fallback: wizard complet
         reset();
@@ -139,7 +131,7 @@
     };
 
     initializeWizard();
-  }, [searchParams, reset, initializeFromContext, toast]);
+  }, [searchParams, reset, initializeFromContext]);
 
   const handleNext = () => {
     if (validateStep(currentStep)) {
