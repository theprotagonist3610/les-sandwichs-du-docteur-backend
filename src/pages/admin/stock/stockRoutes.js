--- conflicted
+++ resolved
@@ -1,33 +1,4 @@
 /**
-<<<<<<< HEAD
- * Configuration des sous-routes de Settings
- * Ces routes seront intégrées dans adminRoutes
- *
- * Pour ajouter un composant à une route :
- * 1. Créez le composant dans pages/admin/Settings/{nom}.jsx
- * 2. Importez-le en haut de ce fichier
- * 3. Remplacez `component: null` par `component: YourComponent`
- *
- * Pour ajouter des sous-routes (ex: users/create) :
- * Ajoutez un tableau `children` avec la même structure
- */
-
-import Dashboard from "@/pages/admin/stock/Dashboard";
-import Emplacement from "@/pages/admin/stock/Emplacement";
-import Emplacements from "@/pages/admin/stock/Emplacements";
-import OperationDeStock from "@/pages/admin/stock/OperationDeStock";
-import StockElement from "@/pages/admin/stock/StockElement";
-import StockElements from "@/pages/admin/stock/StockElements";
-
-// Import des composants pour chaque section
-// À décommenter et créer au fur et à mesure
-export const stockSubRoutes = [
-  {
-    path: "dashboard",
-    nom: "Tableau de bord",
-    description: "Monitoring du stock",
-    url: "/users.svg",
-=======
  * Configuration des sous-routes de Stock
  * Ces routes seront intégrées dans adminRoutes
  *
@@ -54,64 +25,37 @@
     nom: "Dashboard Stock",
     description: "Vue d'ensemble globale du stock",
     url: "/stock.svg",
->>>>>>> 39f4845b
     component: Dashboard, // ✅ Composant activé
   },
   {
     path: "emplacements",
     nom: "Emplacements",
-<<<<<<< HEAD
-    description: "Les points de vente",
-    url: "/users.svg",
-=======
     description: "Liste de tous les emplacements",
     url: "/stock.svg",
->>>>>>> 39f4845b
     component: Emplacements, // ✅ Composant activé
     children: [
       {
         path: ":id",
-<<<<<<< HEAD
-        nom: "Surveiller un emplacement",
-=======
         nom: "Détail Emplacement",
->>>>>>> 39f4845b
         component: Emplacement, // ✅ Composant activé
       },
     ],
   },
   {
-<<<<<<< HEAD
-    path: "stock",
-    nom: "Le stock",
-    description: "Etat du stock",
-    url: "/users.svg",
-=======
     path: "elements",
     nom: "Éléments de Stock",
     description: "Liste de tous les éléments de stock",
     url: "/stock.svg",
->>>>>>> 39f4845b
     component: StockElements, // ✅ Composant activé
     children: [
       {
         path: ":id",
-<<<<<<< HEAD
-        nom: "Surveiller un élément de stock",
-=======
         nom: "Détail Élément",
->>>>>>> 39f4845b
         component: StockElement, // ✅ Composant activé
       },
     ],
   },
   {
-<<<<<<< HEAD
-    path: "operation",
-    nom: "Faire une opération de stock",
-    description: "Etat du stock",
-    url: "/users.svg",
-=======
     path: "operations/create",
     nom: "Nouvelle Opération",
     description: "Créer une nouvelle opération de stock",
@@ -123,7 +67,6 @@
     nom: "Éditer Opération",
     description: "Éditer une opération de stock",
     url: "/stock.svg",
->>>>>>> 39f4845b
     component: OperationDeStock, // ✅ Composant activé
   },
 ];
