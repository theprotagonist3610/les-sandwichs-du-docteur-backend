/**
 * Configuration des sous-routes de Settings
 * Ces routes seront intégrées dans adminRoutes
 *
 * Pour ajouter un composant à une route :
 * 1. Créez le composant dans pages/admin/Settings/{nom}.jsx
 * 2. Importez-le en haut de ce fichier
 * 3. Remplacez `component: null` par `component: YourComponent`
 *
 * Pour ajouter des sous-routes (ex: users/create) :
 * Ajoutez un tableau `children` avec la même structure
 */

// Import des composants pour chaque section
// À décommenter et créer au fur et à mesure
import Dashboard from "@/pages/admin/comptabilite/Dashboard";
import CreateOperationComptable from "@/pages/admin/comptabilite/CreateOperationComptable";
import GererLesOperationsComptables from "@/pages/admin/comptabilite/GererLesOperationsComptables";
import GererUneOperationComptable from "@/pages/admin/comptabilite/GererUneOperationComptable";
import Tresorerie from "@/pages/admin/comptabilite/Tresorerie";
import HistoriqueCompteTresorerie from "@/pages/admin/comptabilite/HistoriqueCompteTresorerie";
import CloturerJournee from "@/pages/admin/comptabilite/CloturerJournee";
import Comptes from "@/pages/admin/comptabilite/Comptes";
import HistoriqueCompte from "@/pages/admin/comptabilite/HistoriqueCompte";
import HistoriqueCompteTresorerie from "@/pages/admin/comptabilite/HistoriqueCompteTresorerie";

export const comptabiliteSubRoutes = [
  {
    path: "dashboard",
    nom: "Tableau de bord",
    description: "Monitoring de la comptabilite",
    url: "/users.svg",
    component: Dashboard, // ✅ Composant activé
  },
  {
    path: "create",
    nom: "Création une opération comptable",
    description: "Créer une nouvelle opération comptable",
    url: "/users.svg",
    component: CreateOperationComptable, // ✅ Composant activé
  },
  {
    path: "tresorerie",
    nom: "Gérer la trésorerie",
    description: "Vue d'ensemble des comptes de trésorerie",
    url: "/users.svg",
    component: Tresorerie, // ✅ Composant activé
    children: [
      {
        path: ":id",
<<<<<<< HEAD
        nom: "Superviser les opérations de trésorerie",
        component: HistoriqueCompteTresorerie,
      },
    ],
  },
  {
    path: "comptes",
    nom: "Gérer les comptes",
    description: "Vue d'ensemble des comptes comptables",
    url: "/users.svg",
    component: Comptes, // ✅ Composant activé
    children: [
      {
        path: ":id",
        nom: "Superviser les opérations d'un compte",
        component: HistoriqueCompte,
      },
    ],
=======
        nom: "Historique compte de trésorerie",
        component: HistoriqueCompteTresorerie,
      },
    ],
>>>>>>> bfb51218
  },
  {
    path: "cloture",
    nom: "Clôturer la journée",
    description: "Validation des transactions journalières",
    url: "/users.svg",
    component: CloturerJournee, // ✅ Composant activé
  },
  {
    path: "gerer",
    nom: "Gestion des opérations comptables",
    description: "Gestion des opérations comptables",
    url: "/users.svg",
    component: GererLesOperationsComptables, // ✅ Composant activé
    children: [
      {
        path: ":id",
        nom: "Gérer une opération comptable",
        component: GererUneOperationComptable,
      },
    ],
  },
];

export default comptabiliteSubRoutes;<|MERGE_RESOLUTION|>--- conflicted
+++ resolved
@@ -22,7 +22,6 @@
 import CloturerJournee from "@/pages/admin/comptabilite/CloturerJournee";
 import Comptes from "@/pages/admin/comptabilite/Comptes";
 import HistoriqueCompte from "@/pages/admin/comptabilite/HistoriqueCompte";
-import HistoriqueCompteTresorerie from "@/pages/admin/comptabilite/HistoriqueCompteTresorerie";
 
 export const comptabiliteSubRoutes = [
   {
@@ -48,8 +47,7 @@
     children: [
       {
         path: ":id",
-<<<<<<< HEAD
-        nom: "Superviser les opérations de trésorerie",
+        nom: "Historique compte de trésorerie",
         component: HistoriqueCompteTresorerie,
       },
     ],
@@ -67,12 +65,6 @@
         component: HistoriqueCompte,
       },
     ],
-=======
-        nom: "Historique compte de trésorerie",
-        component: HistoriqueCompteTresorerie,
-      },
-    ],
->>>>>>> bfb51218
   },
   {
     path: "cloture",
