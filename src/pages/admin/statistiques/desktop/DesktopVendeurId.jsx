--- conflicted
+++ resolved
@@ -202,15 +202,9 @@
       <div className="grid grid-cols-1 md:grid-cols-2 lg:grid-cols-4 gap-4">
         <KPICard
           title="Chiffre d'Affaires"
-<<<<<<< HEAD
-          value={`${vendeurStats.total_ventes.toLocaleString()} FCFA`}
+          value={`${enrichedVendeurStats.total_ventes.toLocaleString()} FCFA`}
           icon={<DollarSign className="h-5 w-5" />}
-          trend={vendeurStats.trend}
-=======
-          value={`${enrichedVendeurStats.total_ventes.toLocaleString()} FCFA`}
-          icon={DollarSign}
           trend={enrichedVendeurStats.trend}
->>>>>>> cf71a5e7
           trendValue={
             enrichedVendeurStats.trendPercentage !== 0
               ? `${enrichedVendeurStats.trendPercentage > 0 ? "+" : ""}${enrichedVendeurStats.trendPercentage.toFixed(1)}%`
@@ -221,39 +215,24 @@
 
         <KPICard
           title="Total Commandes"
-<<<<<<< HEAD
-          value={vendeurStats.total_commandes}
+          value={enrichedVendeurStats.total_commandes}
           icon={<ShoppingCart className="h-5 w-5" />}
-=======
-          value={enrichedVendeurStats.total_commandes}
-          icon={ShoppingCart}
->>>>>>> cf71a5e7
           trend="neutral"
           description="Nombre de commandes"
         />
 
         <KPICard
           title="Panier Moyen"
-<<<<<<< HEAD
-          value={`${vendeurStats.panier_moyen.toFixed(0)} FCFA`}
+          value={`${enrichedVendeurStats.panier_moyen.toFixed(0)} FCFA`}
           icon={<TrendingUp className="h-5 w-5" />}
-=======
-          value={`${enrichedVendeurStats.panier_moyen.toFixed(0)} FCFA`}
-          icon={TrendingUp}
->>>>>>> cf71a5e7
           trend="neutral"
           description="Par commande"
         />
 
         <KPICard
           title="Part du CA Global"
-<<<<<<< HEAD
-          value={`${vendeurStats.pourcentage_ca_global.toFixed(1)}%`}
+          value={`${enrichedVendeurStats.pourcentage_ca_global.toFixed(1)}%`}
           icon={<BarChart3 className="h-5 w-5" />}
-=======
-          value={`${enrichedVendeurStats.pourcentage_ca_global.toFixed(1)}%`}
-          icon={BarChart3}
->>>>>>> cf71a5e7
           trend="neutral"
           description={`Sur ${period} jours`}
         />
