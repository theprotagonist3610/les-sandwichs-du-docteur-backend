--- conflicted
+++ resolved
@@ -12,19 +12,11 @@
  */
 
 // Import des composants pour chaque section
-<<<<<<< HEAD
-// À décommenter et créer au fur et à mesure
 import Dashboard from "@/pages/admin/users/Dashboard";
 import Presence from "@/pages/admin/users/Presence";
 import Profiles from "@/pages/admin/users/Profiles";
 import Profile from "@/pages/admin/users/Profile";
-=======
-import Dashboard from "@/pages/admin/users/dashboard/Dashboard";
-import Presence from "@/pages/admin/users/presence/Presence";
-import GererUnePresence from "@/pages/admin/users/presence/GererUnePresence";
-import Profil from "@/pages/admin/users/profile/Profil";
-import GererUnProfil from "@/pages/admin/users/profile/GererUnProfil";
->>>>>>> fb4c3fce
+
 export const userSubRoutes = [
   {
     path: "dashboard",
@@ -39,17 +31,6 @@
     description: "Presence des utilisateurs",
     url: "/users.svg",
     component: Presence, // ✅ Composant activé
-<<<<<<< HEAD
-=======
-    // Sous-routes de presence
-    children: [
-      {
-        path: ":id",
-        nom: "Surveiller la presence d'un utilisateur",
-        component: GererUnePresence, // ✅ Composant activé
-      },
-    ],
->>>>>>> fb4c3fce
   },
   {
     path: "profiles",
@@ -61,13 +42,8 @@
     children: [
       {
         path: ":id",
-<<<<<<< HEAD
         nom: "Surveiller la presence des utilisateurs",
         component: Profile, // ✅ Composant activé
-=======
-        nom: "Gérer le profil d'un utilisateur",
-        component: GererUnProfil, // ✅ Composant activé
->>>>>>> fb4c3fce
       },
     ],
   },
