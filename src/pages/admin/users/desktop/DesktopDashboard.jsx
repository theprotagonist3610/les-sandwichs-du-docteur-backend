--- conflicted
+++ resolved
@@ -449,19 +449,8 @@
 
               <div className="flex items-center justify-between">
                 <div className="flex items-center gap-2">
-<<<<<<< HEAD
-                  <span className="text-2xl font-bold text-purple-900">
-                    {metrics.admins}
-                  </span>
-                  <Badge
-                    variant="secondary"
-                    className="bg-purple-100 text-purple-700">
-                    Admin
-                  </Badge>
-=======
                   <div className="w-3 h-3 bg-blue-500 rounded-full" />
                   <span className="text-sm font-medium">Superviseurs</span>
->>>>>>> 43d6b9b6
                 </div>
                 <Badge variant="secondary" className="bg-blue-100 text-blue-700 border-blue-200">
                   {metrics.superviseurs}
