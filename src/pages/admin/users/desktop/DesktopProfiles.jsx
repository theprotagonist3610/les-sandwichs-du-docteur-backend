/**
 * DesktopProfiles.jsx
 * Liste complète des utilisateurs avec table, filtres et gestion
 */

import { useState, useMemo } from "react";
import { useNavigate } from "react-router-dom";
import {
  useUsersWithPresence,
  isUserActive,
} from "@/toolkits/admin/userToolkit";
import { Card, CardContent, CardHeader, CardTitle } from "@/components/ui/card";
import { Button } from "@/components/ui/button";
import { Badge } from "@/components/ui/badge";
import { Input } from "@/components/ui/input";
import {
  Select,
  SelectContent,
  SelectItem,
  SelectTrigger,
  SelectValue,
} from "@/components/ui/select";
import {
  Table,
  TableBody,
  TableCell,
  TableHead,
  TableHeader,
  TableRow,
} from "@/components/ui/table";
import {
  DropdownMenu,
  DropdownMenuContent,
  DropdownMenuItem,
  DropdownMenuLabel,
  DropdownMenuSeparator,
  DropdownMenuTrigger,
} from "@/components/ui/dropdown-menu";
import {
  Users,
  Search,
  Filter,
  MoreVertical,
  Eye,
  Edit,
  Trash2,
  UserCheck,
  UserX,
  User,
  UserCircle,
  Activity,
  Wifi,
  Download,
  Plus,
} from "lucide-react";
import { Skeleton } from "@/components/ui/skeleton";
import { toast } from "sonner";

const STATUS_CONFIG = {
  online: {
    label: "En ligne",
    icon: UserCheck,
    color: "bg-green-500",
    textColor: "text-green-700",
    bgColor: "bg-green-50",
    borderColor: "border-green-200",
  },
  offline: {
    label: "Hors ligne",
    icon: UserX,
    color: "bg-gray-500",
    textColor: "text-gray-700",
    bgColor: "bg-gray-50",
    borderColor: "border-gray-200",
  },
  away: {
    label: "Absent",
    icon: UserCheck,
    color: "bg-orange-500",
    textColor: "text-orange-700",
    bgColor: "bg-orange-50",
    borderColor: "border-orange-200",
  },
};

const DesktopProfiles = () => {
  const navigate = useNavigate();
  const {
    users: usersWithPresence,
    loading,
    error,
    refetch,
  } = useUsersWithPresence();

  // États des filtres
  const [recherche, setRecherche] = useState("");
  const [filtreRole, setFiltreRole] = useState("all");
  const [filtreSexe, setFiltreSexe] = useState("all");
  const [filtreStatus, setFiltreStatus] = useState("all");
  const [tri, setTri] = useState("nom");

  // Appliquer tous les filtres
  const usersFiltres = useMemo(() => {
    let filtered = usersWithPresence;

    // Recherche
    if (recherche) {
      const search = recherche.toLowerCase();
      filtered = filtered.filter(
        (u) =>
          u.nom?.toLowerCase().includes(search) ||
          u.prenoms?.some((p) => p.toLowerCase().includes(search)) ||
          u.email?.toLowerCase().includes(search) ||
          u.contact?.includes(search)
      );
    }

    // Filtre rôle
    if (filtreRole !== "all") {
      filtered = filtered.filter((u) => u.role === filtreRole);
    }

    // Filtre sexe
    if (filtreSexe !== "all") {
      filtered = filtered.filter((u) => u.sexe === filtreSexe);
    }

    // Filtre status
    if (filtreStatus === "active") {
      filtered = filtered.filter((u) => isUserActive(u.presence, 90000));
    } else if (filtreStatus !== "all") {
      filtered = filtered.filter((u) => u.presence?.status === filtreStatus);
    }

    // Tri
    switch (tri) {
      case "nom":
        return filtered.sort((a, b) => a.nom.localeCompare(b.nom));
      case "email":
        return filtered.sort((a, b) => a.email.localeCompare(b.email));
      case "createdAt":
        return filtered.sort((a, b) => (b.createdAt || 0) - (a.createdAt || 0));
      case "activity":
        return filtered.sort(
          (a, b) =>
            (b.presence?.lastSeen || b.presence?.updatedAt || 0) -
            (a.presence?.lastSeen || a.presence?.updatedAt || 0)
        );
      default:
        return filtered;
    }
  }, [usersWithPresence, recherche, filtreRole, filtreSexe, filtreStatus, tri]);

  // Statistiques
  const stats = useMemo(() => {
    const total = usersFiltres.length;
    const actifs = usersFiltres.filter((u) =>
      isUserActive(u.presence, 90000)
    ).length;
    const admins = usersFiltres.filter((u) => u.role === "admin").length;
    const online = usersFiltres.filter(
      (u) => u.presence?.status === "online"
    ).length;

    return { total, actifs, admins, online };
  }, [usersFiltres]);

  const formatDate = (timestamp) => {
    if (!timestamp) return "N/A";
    return new Date(timestamp).toLocaleDateString("fr-FR", {
      day: "2-digit",
      month: "short",
      year: "numeric",
    });
  };

  const formatRelativeTime = (timestamp) => {
    if (!timestamp) return "Jamais";
    const diff = Date.now() - timestamp;
    const seconds = Math.floor(diff / 1000);
    const minutes = Math.floor(seconds / 60);
    const hours = Math.floor(minutes / 60);
    const days = Math.floor(hours / 24);

    if (seconds < 30) return "Maintenant";
    if (minutes < 1) return `${seconds}s`;
    if (minutes < 60) return `${minutes}m`;
    if (hours < 24) return `${hours}h`;
    return `${days}j`;
  };

  const handleExportCSV = () => {
    const headers = [
      "Nom",
      "Prénoms",
      "Email",
      "Contact",
      "Sexe",
      "Rôle",
      "Statut",
      "Dernière activité",
    ];
    const rows = usersFiltres.map((u) => [
      u.nom,
      u.prenoms?.join(" "),
      u.email,
      u.contact,
      u.sexe === "m" ? "Homme" : "Femme",
      u.role,
      u.presence?.status || "offline",
      formatDate(u.presence?.lastSeen || u.presence?.updatedAt),
    ]);

    const csv = [headers, ...rows].map((row) => row.join(",")).join("\n");
    const blob = new Blob([csv], { type: "text/csv" });
    const url = URL.createObjectURL(blob);
    const a = document.createElement("a");
    a.href = url;
    a.download = `utilisateurs_${new Date().toISOString().split("T")[0]}.csv`;
    a.click();
    toast.success("Export CSV réussi");
  };

  if (loading) {
    return (
      <div className="p-6 space-y-6">
        <Skeleton className="h-16 w-full" />
        <Skeleton className="h-[600px] w-full" />
      </div>
    );
  }

  if (error) {
    toast.error("Erreur lors du chargement des utilisateurs");
  }

  return (
    <div className="p-6 space-y-6">
      {/* Header */}
      <div className="flex items-center justify-between">
        <div>
          <h1 className="text-3xl font-bold flex items-center gap-2">
            <Users className="h-8 w-8" />
            Gestion des Profils
          </h1>
          <p className="text-muted-foreground">
            {stats.total} utilisateur{stats.total > 1 ? "s" : ""} ·{" "}
            {stats.actifs} actif{stats.actifs > 1 ? "s" : ""} · {stats.admins}{" "}
            admin{stats.admins > 1 ? "s" : ""}
          </p>
        </div>
        <div className="flex gap-2">
          <Button variant="outline" onClick={handleExportCSV}>
            <Download className="h-4 w-4 mr-2" />
            Export CSV
          </Button>
        </div>
      </div>

      {/* Statistiques rapides */}
      <div className="grid grid-cols-4 gap-4">
        <Card>
          <CardContent className="pt-4 pb-4">
            <div className="flex items-center justify-between">
              <div>
                <p className="text-xs text-muted-foreground">Total</p>
                <p className="text-2xl font-bold">{stats.total}</p>
              </div>
              <Users className="h-8 w-8 text-blue-600" />
            </div>
          </CardContent>
        </Card>

        <Card className="bg-emerald-50 border-emerald-200">
          <CardContent className="pt-4 pb-4">
            <div className="flex items-center justify-between">
              <div>
                <p className="text-xs text-emerald-700">Vraiment actifs</p>
                <p className="text-2xl font-bold text-emerald-900">
                  {stats.actifs}
                </p>
              </div>
              <Wifi className="h-8 w-8 text-emerald-600" />
            </div>
          </CardContent>
        </Card>

        <Card className="bg-green-50 border-green-200">
          <CardContent className="pt-4 pb-4">
            <div className="flex items-center justify-between">
              <div>
                <p className="text-xs text-green-700">En ligne</p>
                <p className="text-2xl font-bold text-green-900">
                  {stats.online}
                </p>
              </div>
              <UserCheck className="h-8 w-8 text-green-600" />
            </div>
          </CardContent>
        </Card>

        <Card className="bg-purple-50 border-purple-200">
          <CardContent className="pt-4 pb-4">
            <div className="flex items-center justify-between">
              <div>
                <p className="text-xs text-purple-700">Admins</p>
                <p className="text-2xl font-bold text-purple-900">
                  {stats.admins}
                </p>
              </div>
              <UserCheck className="h-8 w-8 text-purple-600" />
            </div>
          </CardContent>
        </Card>
      </div>

      {/* Filtres */}
      <Card>
        <CardHeader>
          <CardTitle className="flex items-center gap-2 text-base">
            <Filter className="h-4 w-4" />
            Filtres et recherche
          </CardTitle>
        </CardHeader>
        <CardContent>
          <div className="grid grid-cols-1 md:grid-cols-5 gap-4">
            <div className="relative md:col-span-2">
              <Search className="absolute left-3 top-3 h-4 w-4 text-muted-foreground" />
              <Input
                placeholder="Rechercher par nom, email, contact..."
                value={recherche}
                onChange={(e) => setRecherche(e.target.value)}
                className="pl-9"
              />
            </div>

            <Select value={filtreRole} onValueChange={setFiltreRole}>
              <SelectTrigger>
                <SelectValue placeholder="Tous les rôles" />
              </SelectTrigger>
              <SelectContent>
                <SelectItem value="all">Tous les rôles</SelectItem>
                <SelectItem value="admin">Administrateur</SelectItem>
                <SelectItem value="superviseur">Superviseur</SelectItem>
                <SelectItem value="vendeur">Vendeur</SelectItem>
                <SelectItem value="cuisinier">Cuisinier</SelectItem>
                <SelectItem value="livreur">Livreur</SelectItem>
                <SelectItem value="user">Utilisateur</SelectItem>
              </SelectContent>
            </Select>

            <Select value={filtreSexe} onValueChange={setFiltreSexe}>
              <SelectTrigger>
                <SelectValue placeholder="Tous les sexes" />
              </SelectTrigger>
              <SelectContent>
                <SelectItem value="all">Tous</SelectItem>
                <SelectItem value="m">Hommes</SelectItem>
                <SelectItem value="f">Femmes</SelectItem>
              </SelectContent>
            </Select>

            <Select value={filtreStatus} onValueChange={setFiltreStatus}>
              <SelectTrigger>
                <SelectValue placeholder="Tous les statuts" />
              </SelectTrigger>
              <SelectContent>
                <SelectItem value="all">Tous les statuts</SelectItem>
                <SelectItem value="active">Vraiment actifs</SelectItem>
                <SelectItem value="online">En ligne</SelectItem>
                <SelectItem value="away">Absents</SelectItem>
                <SelectItem value="offline">Hors ligne</SelectItem>
              </SelectContent>
            </Select>
          </div>

          <div className="mt-4 flex items-center gap-2">
            <span className="text-sm text-muted-foreground">Trier par:</span>
            <Select value={tri} onValueChange={setTri}>
              <SelectTrigger className="w-[180px]">
                <SelectValue />
              </SelectTrigger>
              <SelectContent>
                <SelectItem value="nom">Nom (A-Z)</SelectItem>
                <SelectItem value="email">Email (A-Z)</SelectItem>
                <SelectItem value="createdAt">Date création</SelectItem>
                <SelectItem value="activity">Activité récente</SelectItem>
              </SelectContent>
            </Select>
          </div>
        </CardContent>
      </Card>

      {/* Table */}
      <Card>
        <CardContent className="p-0">
          <div className="rounded-md border">
            <Table>
              <TableHeader>
                <TableRow>
                  <TableHead>Utilisateur</TableHead>
                  <TableHead>Contact</TableHead>
                  <TableHead>Rôle</TableHead>
                  <TableHead>Statut</TableHead>
                  <TableHead>Dernière activité</TableHead>
                  <TableHead>Inscription</TableHead>
                  <TableHead className="text-right">Actions</TableHead>
                </TableRow>
              </TableHeader>
              <TableBody>
                {usersFiltres.length === 0 ? (
                  <TableRow>
                    <TableCell
                      colSpan={7}
                      className="text-center py-12 text-muted-foreground">
                      Aucun utilisateur trouvé
                    </TableCell>
                  </TableRow>
                ) : (
                  usersFiltres.map((user) => {
                    const config =
                      STATUS_CONFIG[user.presence?.status] ||
                      STATUS_CONFIG.offline;
                    const active = isUserActive(user.presence, 90000);
                    const StatusIcon = config.icon;

                    return (
                      <TableRow
                        key={user.id}
                        className="cursor-pointer hover:bg-muted/50"
                        onClick={() =>
                          navigate(`/admin/users/profiles/${user.id}`)
                        }>
                        <TableCell>
                          <div className="flex items-center gap-3">
                            <div className="relative">
                              <div
                                className={`w-10 h-10 rounded-full flex items-center justify-center text-white font-semibold ${
                                  active
                                    ? "bg-gradient-to-br from-emerald-400 to-emerald-600"
                                    : "bg-gradient-to-br from-blue-400 to-blue-600"
                                }`}>
                                {user.nom?.charAt(0)}
                                {user.prenoms?.[0]?.charAt(0)}
                              </div>
                              <div
                                className={`absolute -bottom-0.5 -right-0.5 w-3 h-3 rounded-full border-2 border-white ${
                                  active ? "bg-emerald-500" : config.color
                                } ${
                                  active || user.presence?.status === "online"
                                    ? "animate-pulse"
                                    : ""
                                }`}
                              />
                            </div>
                            <div>
                              <p className="font-semibold text-sm">
                                {user.nom} {user.prenoms?.join(" ")}
                              </p>
                              <p className="text-xs text-muted-foreground flex items-center gap-1">
                                {user.sexe === "m" ? (
                                  <User className="h-3 w-3" />
                                ) : (
                                  <UserCircle className="h-3 w-3" />
                                )}
                                {user.email}
                              </p>
                            </div>
                          </div>
                        </TableCell>

                        <TableCell>
                          <p className="text-sm">{user.contact}</p>
                        </TableCell>

                        <TableCell>
                          <Badge
                            variant="outline"
                            className={
                              user.role === "admin"
                                ? "bg-purple-50 text-purple-700 border-purple-200"
<<<<<<< HEAD
                                : ""
                            }>
                            {user.role === "admin" ? "Admin" : "User"}
=======
                                : user.role === "superviseur"
                                ? "bg-blue-50 text-blue-700 border-blue-200"
                                : user.role === "vendeur"
                                ? "bg-green-50 text-green-700 border-green-200"
                                : user.role === "cuisinier"
                                ? "bg-orange-50 text-orange-700 border-orange-200"
                                : user.role === "livreur"
                                ? "bg-cyan-50 text-cyan-700 border-cyan-200"
                                : ""
                            }
                          >
                            {user.role === "admin"
                              ? "Admin"
                              : user.role === "superviseur"
                              ? "Superviseur"
                              : user.role === "vendeur"
                              ? "Vendeur"
                              : user.role === "cuisinier"
                              ? "Cuisinier"
                              : user.role === "livreur"
                              ? "Livreur"
                              : "User"}
>>>>>>> 43d6b9b6
                          </Badge>
                        </TableCell>

                        <TableCell>
                          <div className="flex items-center gap-2">
                            <Badge
                              variant="outline"
                              className={`${
                                active
                                  ? "bg-emerald-50 text-emerald-700 border-emerald-200"
                                  : `${config.bgColor} ${config.textColor} ${config.borderColor}`
                              }`}>
                              {active ? (
                                <>
                                  <Activity className="h-3 w-3 mr-1" />
                                  Actif
                                </>
                              ) : (
                                <>
                                  <StatusIcon className="h-3 w-3 mr-1" />
                                  {config.label}
                                </>
                              )}
                            </Badge>
                          </div>
                        </TableCell>

                        <TableCell>
                          <div className="text-sm">
                            <p className="font-medium">
                              {formatRelativeTime(
                                user.presence?.lastSeen ||
                                  user.presence?.updatedAt
                              )}
                            </p>
                            <p className="text-xs text-muted-foreground">
                              {formatDate(
                                user.presence?.lastSeen ||
                                  user.presence?.updatedAt
                              )}
                            </p>
                          </div>
                        </TableCell>

                        <TableCell>
                          <p className="text-sm">
                            {formatDate(user.createdAt)}
                          </p>
                        </TableCell>

                        <TableCell className="text-right">
                          <DropdownMenu>
                            <DropdownMenuTrigger
                              asChild
                              onClick={(e) => e.stopPropagation()}>
                              <Button variant="ghost" size="sm">
                                <MoreVertical className="h-4 w-4" />
                              </Button>
                            </DropdownMenuTrigger>
                            <DropdownMenuContent align="end">
                              <DropdownMenuLabel>Actions</DropdownMenuLabel>
                              <DropdownMenuSeparator />
                              <DropdownMenuItem
                                onClick={(e) => {
                                  e.stopPropagation();
                                  navigate(`/admin/users/profiles/${user.id}`);
                                }}>
                                <Eye className="h-4 w-4 mr-2" />
                                Voir le profil
                              </DropdownMenuItem>
                              <DropdownMenuItem
                                onClick={(e) => {
                                  e.stopPropagation();
                                  navigate(
                                    `/admin/users/profiles/${user.id}/edit`
                                  );
                                }}>
                                <Edit className="h-4 w-4 mr-2" />
                                Modifier
                              </DropdownMenuItem>
                              <DropdownMenuSeparator />
                              <DropdownMenuItem
                                className="text-red-600"
                                onClick={(e) => {
                                  e.stopPropagation();
                                  toast.error("Fonctionnalité à implémenter");
                                }}>
                                <Trash2 className="h-4 w-4 mr-2" />
                                Supprimer
                              </DropdownMenuItem>
                            </DropdownMenuContent>
                          </DropdownMenu>
                        </TableCell>
                      </TableRow>
                    );
                  })
                )}
              </TableBody>
            </Table>
          </div>
        </CardContent>
      </Card>
    </div>
  );
};

export default DesktopProfiles;<|MERGE_RESOLUTION|>--- conflicted
+++ resolved
@@ -479,11 +479,6 @@
                             className={
                               user.role === "admin"
                                 ? "bg-purple-50 text-purple-700 border-purple-200"
-<<<<<<< HEAD
-                                : ""
-                            }>
-                            {user.role === "admin" ? "Admin" : "User"}
-=======
                                 : user.role === "superviseur"
                                 ? "bg-blue-50 text-blue-700 border-blue-200"
                                 : user.role === "vendeur"
@@ -506,7 +501,6 @@
                               : user.role === "livreur"
                               ? "Livreur"
                               : "User"}
->>>>>>> 43d6b9b6
                           </Badge>
                         </TableCell>
 
